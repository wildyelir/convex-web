# Convex White Paper

## Overview

<<<<<<< HEAD
Decentralised networks offer the opportunity to provide a true peer-to-peer system for the value exchange involving digital assets and services - a vision that might well be called the "Internet Of Value". However, existing decentralised networks have notable weaknesses including poor performance, high energy consumption, long transactions confirmation times, vulnerability to "front-running" attacks and/or lack of truly decentralised security.
=======
Decentralised networks offer the opportunity to provide a true peer-to-peer system for the value exchange involving digital assets and services, protected at the protocol level by cryptographic keys that can be issued an managed on a self-sovereign basis - a vision that might well be called the "Internet Of Value". 
>>>>>>> 1971b45d

However, existing decentralised networks have notable weaknesses including poor performance, high energy consumption, long transactions confirmation times, vulnerability to "front-running" attacks and/or lack of truly decentralised security.

We present Convex, a trustless decentralised platform for value exchange. Convex achieves consensus with a novel technical solution based upon merging beliefs shared by peers using a function that is idempotent, commutative and associative, and thus creates a system that provably converges to consensus by forming a conflict-free replicated data type (CRDT). By augmenting this with a system of staking (DPoS), it is possible to guarantee convergence to consensus even in the presence of some proportion of malicious / byzantine peers.

We augment this system with an execution engine, building on the lambda calculus, immutable persistent data structures and content addressable storage. Coupled with the consensus algorithm, this provides a fully decentralised, global computer capable of executing arbitrary smart contracts with decentralised ownership (the "Convex Virtual Machine").

## Introduction

Convex is a programmable environment that is globally shared on a trustless decentralised network: a "public computer" that everyone can access but where nobody has absolute control.

The motivation for the development of a system of this nature is because it can act as the foundation for the Internet of Value - a system of decentralised value exchange built in the open spirit of the original Internet.

Decentralised applications are comparatively simple to build upon Convex. In particular, the "sweet spot" might be regarded as scenarios where there is a need for globally consistent shared state, but where a centralised solution is not desirable. Some examples might include:

* Games and entertainment where rules include ownership of digital assets
* Implementation of cryptocurrencies, utility tokens, and other forms of decentralised assets
* Economic transactions where terms and conditions are automatically guaranteed by Smart Contracts
* Educational environments for collaborative and interactive programming
* Immutable records of document / data provenance
* Publicly accessible databases and registries

<<<<<<< HEAD
Some highlights of the Convex design include:
=======
Some technical highlights of the Convex design include:
>>>>>>> 1971b45d

* **Actors**: Programs that execute autonomously in the Convex environment with deterministic and verifiable behaviour, suitable for managing assets and enforcing Smart Contracts
* **Convex Virtual Machine (CVM)** - a fully Turing complete programming and execution environment, with a novel combination of language features to facilitate writing decentralised applications. We manage to implement a working Lisp compiler "on-chain".
* **Decentralised Data Object Model** - A data model supporting powerful features such as orthogonal persistence, memory accounting, incremental data sharing and cryptographic verification
* **Performance**: High throughput, low latency execution (many thousands of transactions per second, ~1 second or below latency)
* **Security**: Cryptographic security for control over all user accounts and assets, byzantine fault tolerance at the level of the decentralised network.

Convex builds on ideas around decentralised technology popularised through "blockchain" in recent years, but was motivated by a desire to build something better than current incarnations of blockchain technology can offer. Key motivations include:

* Provide a level of performance that makes decentralised applications practical for real work use cases
* Help the environment by supplanting systems based on Proof of Work
* Make decentralised software development more productive, engaging and fun
* Maintain a level of decentralisation that offers security and freedom from centralised control
* Establish new paradigms of programming around globally shared, consistent state

Convex is our attempt to create a system than can realise these possibilities. This White Paper provides an overview of its design and key capabilities.

## Context

### Towards a Digital Economy

Towards the end of the 20th Century, the foundational ideas were created for the Digital Economy. The start of the Information Age saw a wealth of innovation, as significant sectors of economic activity moved to the Internet:

* Online shops and marketplaces were developed, some of which became giant businesses (Amazon)
* Information and advertisements moved online (Google)
* Entertainment, games, media, communication and social activity moved online (Facebook, Twitter, Instagram)
* Many business activities and tools moved online (GitHub, Salesforce, Slack)

At the same time ideas were generated that hinted at the potential for economic value exchange *itself* to move to the internet:

* Digital currencies were proposed and implemented
* Key concepts able to enforce terms on Digital transactions such as Smart Contracts were introduced. 
* Innovations (both technical and legal) were developed to allow use of mechanisms such as digital signatures.

A problem with moving Value Exchange to the Internet, however, is that parts of the economic transaction still rely on pre-Internet mechanisms: traditional fiat currencies, paper-based contracts and centuries-old legal systems for enforcement. Execution of complete transactions usually depends on  trusting a single centralised entity to operate the interfaces between the Traditional and Internet worlds - handling legal issues, settling payments etc. Under such a model, economics of scale and network effects tend to favor a few commercial giants at the expense of smaller companies. This is a net loss to the economy: stifling innovation, excluding new competition, allowing monopolistic behaviour and "locking in" consumers without many practical choices.

### Decentralised Innovation

In 2009, Bitcoin was launched by Satoshi Nakamoto, which demonstrated for the first time that a digital currency could be operated on a fully decentralised, secure network using a Proof of Work consensus algorithm. The ability to prevent "double spending" using a purely decentralised, online method was a revelation that hinted at the possibility of entire economic systems migrating to the Internet.

In 2015, Ethereum was launched, which extended the concept of the Bitcoin network with a decentralised virtual machine (EVM) capable of executing Turing-complete smart contracts with a global state machine. This enabled a wave of innovations such as tokenisation of assets, and the first attempts at Decentralised Autonomous Organisations.

These innovations paved the way for significant experimentation in the space of digital currencies, tokenisation and cryptoeconomics.

### Technical Challenges

<<<<<<< HEAD
However, Blockchain technologies suffer from a range of issues which have proved hard to resolve. On the technical side, Ethereum founder Vitalik Buterin noted the "Scalability Trilemma" which is that is extremely hard to achieve the combination of:
=======
However, Blockchain technologies suffer from a range of issues which proved hard to resolve. On the technical side, Ethereum founder Vitalik Buterin noted the "Scalability Trilemma" which is that is extremely hard to achieve the combination of:
>>>>>>> 1971b45d

* **Scalability** - Ability to offer performance comparable to traditional payment systems such as VISA
* **Security** - Resistance to attacks on assets and information integrity (such as double spending of digital currency)
* **Decentralisation** - Ability to operate free from centralised control by a single entity or group of powerful entities

Other technical challenges became apparent over time. Some notable issues:

* **Energy wastage** - The use of "Proof of Work" consensus algorithms has resulted in vast and wasteful energy consumption. This is particularly apparent in the Bitcoin and Ethereum 1.0 networks, which rely on vast amounts of computing power dedicated to hashing.
<<<<<<< HEAD
* **Unbounded state growth** has been noted in many contexts - on-chain state must in a blockchain in many cases be preserved indefinitely, but the economic costs of this often do not fall on those responsible for creating new state - leading to an instance of "the tragedy of the commons". Over time, this may make it impossible for normal machines to run a node, effectively halting decentralisation.
=======
* **Unbounded state growth** has been noted in many contexts - on-chain state must in a blockchain must in many cases be preserved indefinitely, but the economic costs of this often do not fall on those responsible for creating new state - leading to an instance of "the tragedy of the commons". Over time, this may make it impossible for normal machines to run a node, effectively halting decentralisation.
>>>>>>> 1971b45d
* **Front-Running** is a particularly important problem in decentralised finance, where it is possible to steal value from others by quickly inserting a transaction before that of another user, and is exacerbated by the problem of long block times
* **Cross chain integration** presents a particular problem where different decentralised platforms provide different specialised capabilities, but need to be integrated to form a combined solution. The problems of maintaining consensus, security, reliability etc. are magnified in such situations.
* **Latency** - The time taken for most blockchains to reach final consensus is too long to offer a positive user experience. This inability to provide quick confirmation and feedback is a significant barrier to mainstream user adoption of decentralised applications.
* **Upgradability** - Both networks themselves, and the specific implementations of smart contracts, are difficult to upgrade, in some cases requiring a "hard fork" of the network.


## Convex Overview

### The Convex Solution

Convex has been designed to solve many of the technical challenges of Blockchains. With reference to the Scalability Trilemma, Convex offers:

* **Thousands of transactions per second** - Convex will offer the capability to operate at VISA-like transaction levels and sub-second block times even *before* scalability solutions such as Layer 2 solutions, state sharding or optimistic lookahead approaches are applied.
* **Byzantine Fault Tolerance** - Convex meets the strongest possible threshold for security under the model of Byzantine threats. Consensus formation is guaranteed (and stable) as long as at least 2/3 of the effective voting power of the network follows the protocol.
* **Fully Decentralised** - The network operates under a trustless Peer-to-Peer model: Anyone can operate a Peer in the network, anyone can submit a transaction for execution, and transactions cannot be censored (subject to the usual security assumptions). 

But Convex is more than just a faster Blockchain - it is a platform for building digital economic systems. As such, it combines a number of capabilities that together enable construction of new classes of applications.

Three capabilities are particularly important:

* The **Consensus Algorithm** which enables the Convex network of Peers to agree on a consistent, replicated state of the world - essential to provide reliable confirmation of transactions in a decentralised system 
* The **Execution Engine** performs computations necessary to implement secured transactions on the Convex Network, and is the mechanism by which global state is updated and smart contracts are enforced.
* The **Storage System** enables Peers to store and manage data volumes with a level of scale and performance necessary to support a high throughput of transactions and data volume.


### Consensus Algorithm

Convex depends upon a consensus algorithm to ensure that everyone agrees on a single version of the truth - this is a precondition for any decentralised economic system that needs to enforce ownership of digital assets.

The Convex consensus algorithm makes use of **Delegated Proof of Stake**. This avoids the wasteful use of resources and energy that plagues systems based on "Proof of Work". As well as offering substantially improved performance, this means that Convex presents an environmentally friendly alternative to previous models such as Bitcoin or Ethereum.

The algorithm operates using a variant of a **Conflict-free Replicated Data Type** (CRDT), which can be proven to converge to consensus through a few rounds of random gossip between Peers. 

### Execution Engine

Convex implements a full virtual machine for smart contracts, the **Convex Virtual Machine (CVM)**. The CVM is designed to facilitate digital economic transactions, and offers some additional innovations to facilitate the development of decentralised applications:

* **Decentralised Data Objects** (DOs) - A system of data structures enabling efficient and secure replication of data across the Convex network, and supporting the implementation of the CVM. 
<<<<<<< HEAD
* **Convex Lisp** - A powerful language where CVM code is itself expressed as Decentralised Data Objects. The compiler itself executes on-chain - giving developers and Actors the power to construct, compile and deploy new actors on-chain without external tools. This enables systems of on-chain MetaActors - actors who can autonomously create and manage other actors.
=======
* **Convex Lisp** â€“ A powerful language where CVM code is itself expressed as Decentralised Data Objects. The compiler itself executes on-chain â€“ giving developers and Actors the power to construct, compile and deploy new actors on-chain without external tools. This enables systems of on-chain MetaActors â€“ actors which can autonomously create and manage other actors.
>>>>>>> 1971b45d
* **Scheduled Execution** - The protocol allows for deterministic execution of Actor code at any future point in time. This allows for more advanced, time-based processes to be implemented on chain (without such a feature, smart contracts would need external systems and events to trigger execution at specific times, such as the Ethereum Alarm Clock )
* **Execution Worlds** - Each account on the network (external user or Actor) is granted a secure, scriptable code execution environment with its own database. This enables highly interactive use of the CVM by advanced users.

### Storage System

Convex implemented a novel storage scheme, specifically designed to support the requirements of Convex DOs. Key features of this system include:

* **Hash keys** - The key for every value in the database is its cryptographic hash
* **Smart References** - references to data that can be lazily loaded and verified, allowing just a small required subset of data to be accessed on demand.
* **Orthogonal Persistence** - Decentralised Data Objects used in Convex (such as the CVM state) are stored in a virtual database which may be much larger than main memory. This opens up interesting opportunities for future scalability and sophisticated Actors capable of working with large databases.
* **Novelty Detection** - The design of the storage system enables Convex to detect *novel* information when it is written to storage. This is important to reduce bandwidth requirements: only novel information will typically need to be broadcast to the Peer network.
* **Proofed Persistence** - Certain proofs relating the the validation of data are persisted along with the data itself. This is an important optimisation: Entire large data structures can be verified in O(1) time by checking the cached proof.

An important *excluded* feature is that of "update". Once written, data values are immutable and cannot be changed. This limitation is appropriate given that we are working with cryptographic hashes of keys: finding a different data value that maps to the same key would require breaking SHA3-256.

The database engine itself is called Etch. Etch is an embedded database engine optimised for these specific requirements. We believe that building a customised engine is a worthwhile investment, because of the specific feature requirements and performance improvements possible - perhaps a 5-10x speedup compared to using more traditional, general purpose databases.

The Storage System supports optional garbage collection for Peers that wish to compact storage size. A Peer is only required to maintain the current state, and a short history sufficient to participate in the consensus algorithm. Of course, Peers may choose to retain additional information for historical analysis.


## Technical Description

This section describes the key elements of the current implementation of Convex.

### State

At the core of the Convex design is the concept of the State.

The State is a representation of the complete information in the on-chain execution environment at any point in time. The Convex network as a whole operates as a globally replicated state machine, where new updates cause changes to the current State. Updates are defined on a globally consistent basis according to the sequence of transactions confirmed through the Consensus algorithm.

The State is internally represented as a Decentralised Data Object (DO) that includes:
*	All Account information and balances
*	All Actor code and state
*	All information relating to active Peers and staking
*	Global information (such as the latest Block timestamp)

Since it is a DO, it follows that a State is a Merkle Tree, and has a unique Object ID. This means that if two Peers compute a State update and announce the Object IDs, it is possible to immediately validate if they computed the same resulting State.

### Consensus Algorithm

#### Reduction to Block Ordering Problem

Consensus in the state of a decentralised machine can be achieved with the combination of:

* Agreement on some initial State: `S[0]`
* Consensus over the complete ordering of Blocks of transactions `B[n]` 
* A deterministic state update function, which updates the state according to the transactions contained in a Block: `S[n+1] = f(S[n],B[n])`

This construction reduces the problem of generalised consensus to the problem of determining consensus over Block ordering. The CVM execution environment provides the state update function, which is orthogonal to the consensus algorithm but provides the necessary state updates given a total ordering of Blocks.

We define the **consensus point** to be the number of Blocks confirmed by the consensus algorithm, and the **consensus state** to be the state obtained after applying the state update function up to the consensus point.

#### Block proposals

Traditional Blockchain solutions have focused on mechanisms to determine which participant gains the right to propose the next block, which includes a hash of the previous block in order to extend a linked chain of blocks. This was the basis for the original Bitcoin Proof of Work algorithm (which used the ability to mine cryptographic hashes as the basis for allowing a miner to publish a block and claim the corresponding block reward).

This approach of selecting a "leader" to publish a new block creates a couple of problems:

* It is difficult to determine which participant should be the next leader, in a way that is both efficient, provides security in the presence of potential byzantine actors, and is guaranteed to make progress in cases such as leaders becoming unavailable.
* Including the hash of the previous block in a chain creates an inherent data dependency that limits the ability to propose blocks in parallel and increases latency - each leader must build upon the work of the previous leader sequentially, which implies a minimum lower bound on the block time (given fundamental physical constraints).

Convex therefore eschews the idea of selecting a leader. **Any Peer may propose a new Block at any time**, and the new Block is independent of all previous Blocks, i.e. it does not form a "chain". A consequence of this is that is is possible for multiple Peers to propose valid blocks for inclusion in consensus at the same time.


#### Convergence

Convex uses a variant of Convergent Replicated Data Types (CRDTs)  to provide part of this solution. CRDTs have the provable property of Eventual Consistency - which might be informally defined as a situation where all peers eventually reach the same state given no novel transactions in the network.

This is achieved through:

* A data structure called a **Belief**, which represents a Peer's view of consensus across the whole network, including the most recent proposed Block orderings from other Peers
* A **Belief Merge function** for each Peer, which:
  * Combines any two (or more) Beliefs to create an updated Belief
  * Is idempotent, commutative and associative with respect to the merging of other Beliefs
  * Converges on a stable ordering of Blocks

This effectively forms a join-semilattice for each Peer, and satisfies the conditions required for a CRDT.

There is one subtle point that makes this different from a typical CRDT: Peers are only able to update the part of the Belief structure that represents their *own* proposals (this is enforced via digital signatures).

Convergence is guaranteed by a system of continuous voting. At each belief merge step, the Peer computes the total share of stake voting for each proposed Block in the next position after the current consensus point. It is able to do this because it has a view of the orderings proposed by all other Peers. 

This voting is applied iteratively to blocks in following positions, but only counting the votes by Peers that have supported the winning ordering up to this point (i.e. supporting a minority Block causes Peers to be excluded from the considered vote).

Once the overall winning ordering has been determined, the Peer appends any new Blocks it wishes to propose, then adopts this ordering as it's own proposal, which it communicates to all Peers.

This procedure naturally converges to a single ordering: Any situation where Peers are voting for different blocks is unstable and will collapse towards one outcome, since as soon as a slight majority is gained for any proposal it will cause other Peers to switch to supporting it. After a few rounds of gossip, the good Peers (at least) will start to converge on a the same ordering.

 

#### Stability

At some point, we therefore reach a threshold where greater than 2/3 of the Peers (by stake weight) are aligned in proposing the same ordering. This situation is **stable** because of the following logic:

* Since less than 1/3 of Peers are potentially malicious, the number of good peers in the agreed consensus set strictly outweigh the malicious peers.
* Even if all malicious peers were to act in concert and attempt to disrupt consensus (the worst case is where they initially support the ordering, then simultaneously switch to a new ordering), they would fail because they are outnumbered by good peers already in alignment, which would (probabilistically) secure the support of the majority of remaining non-aligned good peers and eventually reach the 2/3 threshold again.


#### Determining consensus

Once the threshold of Peers are observed by any Peer to be voting for the same ordering, the Peer marks and communicates this as a **proposed consensus point**. And once 2/3 of Peers are observed to have the same proposed consensus point with the same ordering, this value is taken by the Peer as the **new consensus point**. 

This is essentially a decentralised implementation of a 2-phase commit, and is used as a precaution against malicious Peers attempting to reverse consensus by changing their vote at the last minute (this might delay the consensus, but not stop it, since we are already past the tipping point where the good peers supporting the proposed consensus outweigh the bad peers).

#### Illustration

Consider a case where all peers A,B,C,D,E initially agree on an ordering (labeled `1`). At this instant, peer B receives a set of new transactions, and proposes an updated ordering `2`. Initially, this is unknown to all other Peers. We can visualise this situation as a Matrix, where each row is the Belief help by one peer, and each column represents the latest signed belief observed by each peer from another peer. Each Peer also has knowledge of the current consensus defined by `1`.

```
  ABCDE Consensus
 
A 11111 1 
B 12111 1
C 11111 1
D 11111 1
E 11111 1
```

At this point, Peer B "Gossips" its new Belief to other Peers. The other Peers observe that Peer B has proposed a new ordering, and incorporate this into their local view of Peer B:

```
  ABCDE Consensus
 
A 12111 1 
B 12111 1 
C 12111 1
D 12111 1
E 12111 1
```

With this information, all Peers are aware of a new ordering. They validate that this is compatible with the previous consensus, and because it is a valid extension of `1` they automatically adopt it as their own proposed ordering (the diagonal of the matrix).

```
  ABCDE Consensus
 
A 22111 1
B 12111 1
C 12211 1
D 12121 1
E 12112 1
```

Another round of gossip is performed. Now each peer is aware of the latest ordering `2` being communicated by all other Peers:

```
  ABCDE Consensus
 
A 22222 1
B 22222 1
C 22222 1
D 22222 1
E 22222 1
```

At this point, Peers are able to confirm that the proposed ordering appears to meet the threshold for a new consensus. However, they don't yet know that other Peers have confirmed this, so another round of gossip is performed to ensure that the 2-phase commit protocol is completed. After this round, all peers know that the consensus threshold has been met, and update their own view of consensus accordingly.

```
  ABCDE Consensus
 
A 22222 2
B 22222 2
C 22222 2
D 22222 2
E 22222 2
```

The network is now in a new quiescent state, with consensus advanced, and ready to process the next set of proposed transactions.

This illustration is a deliberate simplification. In practice:

* Multiple Peers may propose transactions at the same time. In this case, stake weighed voting would be used to determine which transactions are included first.
* The network might not reach a quiescent state before further new transactions are added. This is not an issue: consensus can be confirmed up to the point of the initial transactions while the new transactions are still being gossiped.
* Some Peers might misbehave, or be disconnected from the network. Again, this is not a problem as long as a sufficient number of good peers are still operating and connected, since the consensus threshold can still be met. Temporarily disconnected or offline Peers can "catch up" later.

#### A note on complexity

At first glance, the Convex consensus algorithm might be considered impractical because of the scale of data structures being shared. Consider a plausible high volume operating scenario:

* n = 1,000 Peers active in the network
* r = 10 new blocks per second
* s = 10k of data for each block (about 100 transactions)
* o = 1,000,000,000 Blocks of transactions in the current ordering (a few years of blocks)

Each Peer would theoretically be holding ~100 petabytes of information for their Belief, which would need to be transmitted in each gossip round, requiring a bandwidth in the order of many exabytes per second. Clearly this is not practical given current hardware or network capacity.

However, we exploit some powerful techniques to minimise this:

* Beliefs are represented as Decentralised Data Objects that support **structural sharing**: identical values or subtrees with identical values need only be stored once. Since orderings are identical up to the point of consensus, these can be de-duplicated almost perfectly.
* Peers are only required to actively maintain block data for approx. **1 day** (less than 10GB in this case)
* The Decentralised Data Objects support usage where only the **incremental change** needs to be gossiped. 
* The number of outgoing connections for each Peer is **bounded** to a small constant number of Peers that they wish to gossip to (typically around 10, but configurable on a per-peer basis)

With these techniques, Peers only need to gossip the novelty they receive (in this example around 100k per second, plus some accounting overhead) to a small number of other peers. Bandwidth required is therefore on the order of 2-5MB/s (allowing for some overheads and a reasonable number of Peer connections), which is certainly practical for any modern server with a reasonable network connection.

Overall complexity is therefore (factoring out constants):

* $O(r \times s)$ bandwidth, scaling with the rate of new transaction data size
* $O(r \times s)$ storage, scaling with the rate of new transaction data size
* $O(\log n)$ latency, scaling with the logarithm of number of Peers (based on standard analysis of gossip networks)

We believe this is a theoretical optimum for any decentralised network that maintains consensus over a global state. Lower latency could potentially be achieved by communicating to all peers simultaneously, however this would cause problems with bandwidth scaling.

#### A note on "front-running"

Front running is difficult with the Convex consensus algorithm. While theoretically possible, it would require a sophisticated and well-resourced attacker.

The main reason for this is that transactions are not visible to the network until *after* a new block has been proposed by a Peer and gossiped to the network, by which point it is already well on its way to being included in consensus.

A user concerned about front-running attacks should submit vulnerable transactions exclusively via a well connected, well-staked Peer (trusted not to be malicious, i.e. this Peer must itself not be participating in a front-running attack).

In this scenario front running attack would need to:

* Listen to vulnerable transactions broadcast on the network
* Quickly generate a new Block with the transaction(s) used to execute the front-running attack
* Have sufficient influence over consensus formation to ensure that the new Block is somehow re-ordered *before* the original Block (that is already approaching consensus)

Practically, this attack would require the attacker to have more resources (stake and network connectivity) than the original Peer *and all the good Peers it is connected to*, since the original Block would already be ahead by at least one round of gossip. Furthermore, the attack would be publicly visible and traceable to the Peer(s) that launched it: so even if successful the attacker would be vulnerable to blacklisting and/or real world legal repercussions.

Assuming good Peers are well-staked, and connect preferentially to other well-staked, trusted Peers with a known legal identity (which would be good practice, and should be configured as default behaviour), we believe such front running attacks will be generally impractical from an economic perspective.


### Execution Engine

The convex execution engine is referred to as the Convex Virtual Machine (CVM). This is a general purpose computational environment that can be used to implement the state transitions triggered by transactions.

#### Accounts

The fundamental control mechanism for the CVM is via Accounts.

* **User Accounts**: Accounts that are controlled by external users, where access is controlled by digital signatures on transactions.
* **Actor Accounts**: Accounts that are managed by an autonomous Actor, where behaviour is 100% deterministic according the the associated CVM code. Actor functionality may be invoked in a transaction, but only if this is initiated and validated via a User Account.

The Account model is conceptually similar to Ethereum: in particular the two types of Account share a common abstraction. Both User Accounts and Actor Accounts may hold exclusive control over assets, allowing for decentralised value exchange mediated by smart contracts.

#### Data Model

Convex implements a comprehensive set of data types, which are utilised both within the CVM and in the broader implementation of a Convex Peer (including the consensus algorithm and communication protocols).

All data types available in the CVM are considered as Decentralised Data Objects (DOs).

##### Primitive types

Eight integral primitive types are supported, consistent with a typical modern language and broadly equivalent to those available on the JVM:

* byte
* short
* int
* long
* float
* double
* char
* boolean

These behave generally as expected, with the important proviso that arithmetic is implemented exclusively using long and double types (other types are automatically upcast to long and double as required).

There is also a set of non-integral primitive objects generally useful for programming on the CVM:

* Keyword (`:foo`)
* Symbol (`bar`)
* String (`"Hello"`)
* Address (32 bytes hex, e.g. `1f6ca3a7a6fccc7a4ee8034a297b559ee7b343a1912aab89586126564dec166a`)
* Hash (32 bytes hex, e.g. `04ef3428895f2bccbf67a19e33f4a0ba0d9f67a0eb5eb1841cea13f6abff3134`)

Primitives that are sufficiently small are **embedded** directly within larger Data Objects that contain them. This is an internal implementation detail to reduce the overhead of storing many small objects independently, and is transparent to CVM code.

##### Nil

Convex supports the value `nil` as a first class value. 

By convention, core runtime functions generally return `nil` to indicate the absence of a value, e.g. looking up a value in a map with a key that is not present.

There is no direct equivalent of a `NullPointerException` since CVM objects do not implement methods, however careless use of nils may result in cast errors (e.g. `(+ 2 nil)`). 

##### Syntax Objects

Syntax Objects are wrapped values that contain a raw value and optional metadata. 

Metadata may be an arbitrary Map, but typically would include such things as:

* Source code references
* Documentation
* Information generated through macro expansion

Syntax Objects are inspired by Racket, and are generally used for code generation and compilation, although they are also available for use in regular CVM code if desired. They are marginally more efficient than storing a value and metadata as two separate fields in a Map, for example.

The primary usages of Syntax Objects within the CVM are:

* Allowing metadata to be attached to values within the dynamic environment of an Account (e.g. documentation for Actor functions)
* Supporting the implementation of the Convex Lisp compiler and macro system

NOTE: In the future Syntax Objects may be utilised to implement a gradual type system such as seen in Typed Racket.

##### Blobs

A Blob is an arbitrary-length sequence of bytes, and is considered a first class object on the CVM. 

Internally, Blobs are stored as a Merkle tree of chunks of up to 4096 bytes in length. Blobs may exceed the size of working memory: they can technically be up to 2^63-1 bytes in length. While the main Convex network is not designed for large object storage, they could plausibly be used in future as a basis for decentralised file storage, perhaps as a Layer 2 solution, in a manner similar to IPFS.

For many purposes, Addresses and Hashes can be also be treated as small fixed-length Blobs.

##### Data Structures

Convex supports a range of first-class data structures:

* Vectors (`[1 2 3]`)
* Lists (`(foo bar baz)`)
* Maps (`{:bar 1 :baz 2}`}
* Sets (`#{1 2 3}`

All data structures are immutable, functional data structures that support structural sharing based on an underlying tree representation (in fact, a Merkle tree). This generally provides efficient O(log n) operations for append, access, update etc. These data structures are similar to the data structures frequently found in modern functional programming languages such as Clojure, Scala or Haskell.

A moderately high branching factor (usually 16) is used. This is important because:

* It facilitates faster lookups (less nodes to traverse by a factor of 4 vs. a binary tree)
* It reduces the number of new node allocations required to update a path to a leaf node. 
* It reduces the number of hashes that need to be computed (a performance bottleneck in some cases)
* There is a certain elegance in being able to index the tree using hex digits


##### Records

Certain CVM structures are record types, e.g.

* AccountStatus
* PeerStatus
* State

These are primarily used by the Convex and CVM implementation, though for convenience they may be accessed and treated as Maps from field names to values in CVM code.

NOTE: Allowing user-defined, row-polymorphic records is under consideration for future implementation.

##### Functions

Functions are first class objects suitable for use in functional programming. 

Important features:

* Support for variable arity application, e.g. `(+ 1 2 3 4)`
* Full lexical closures (capturing values in the lexical environment at the point of creation)

In addition, data structures map be used in place of functions in some defined circumstances, e.g.:

* Maps may be used as functions that implement map lookup: `({:foo 1 :bar 2} :bar) => 2`
* Sets may be used as functions to test membership: `(#{1 2 3} 4) => false`
* Vectors may be used to perform indexed lookup: `([1 2 3] 2) => 3`

#### Execution constraints

Since the CVM supports Turing-complete computation, it is necessary to place constraints upon code execution to prevent erroneous, sloppily-written or malicious code from consuming excessive resources.

The CVM therefore constrains both **time** and **space**.

##### Time

Convex constrains time by placing a "juice cost" on each CVM operation performed. Any transaction executed has a "juice limit" that places a bound on the total amount of computational work that can be performed 

The originating account for a transaction must reserve juice by paying an amount `[juice limit] x [juice price]` at the start of the transaction. Any unused juice at the end of the transaction is refunded at the same rate. The juice price a dynamically varying price that adjusts with amount of execution performed per unit time by the Convex network as a whole: this is a cryptoeconomic mechanism to disincentivise transactions from being submitted at peak periods, and as a protection from DoS attacks by making it prohibitively expensive to flood the compute capacity of the network for a sustained period of time.

If the juice limit has been exceeded, the CVM terminates transaction execution with an uncatchable exception, and rolls back any state changes. No juice is refunded in such a situation.

##### Space

NOTE: FEATURE STILL IN DEVELOPMENT

A significant problem facing a global, decentralised database that provides a commitment to preserve data indefinitely is the problem of state growth: if not constrained, the size of the CVM state might grow excessively large.

This is an economic problem: The participants who create additional state are not necessarily the same as those who must bear the cost of ongoing storage. This can create a "Tragedy of the Commons" where participants are careless about creating new state. This could quickly lead to a situation where the state grows too large to be feasible for normal computers to participate as Peers in the Convex networks, which will in turn cause centralisation towards a few large and powerful nodes.

To solve this problem, Convex implements **memory accounting** with the following features:

* Every change to the state tracks the impact on **state size**, measured in bytes, which is (to a close approximation) the amount of memory that would be required to write out the byte encoding of the entire state tree.
* Each account has an allocation of **memory** to utilise. 
* When a transaction is executed, the **change in state size** is computed. An increase in state size reduces the accounts free memory, while a decrease in state size increases the account's free memory.
* If at the end of a transaction the incremental space exceeds free memory then the transaction will fail and be rolled back.
* Accounts may *temporarily* exceed their memory allocation during the course of transaction execution, e.g. through construction of temporary data structures. We can safely allow this because the maximum amount of temporary object allocation is bounded to a constant size by juice limits.

**Note 1**: that in practice, the actual storage size of the CVM state will be significantly smaller than the tracked state size, because the use of immutable persistent data structures allows many equal tree branches to be shared. The effectiveness of this structural sharing needs to be observed over time, but we anticipate perhaps a 2-3x reduction in state size may be possible in the long term.

**Note 2**: Observant system hackers may notice that the memory accounting mechanism means that if Account A causes some memory to be allocated, and Account B causes that same memory to be de-allocated (e.g. through the use of calls to an Actor), then Account B will gain memory from A. We consider this a feature, not a bug: It incentivises participants to clean up state wherever possible, and incentivises the writers of Actor code to consider their memory allocations and deallocations carefully.

To ensure correct economic behaviour, it is necessary for free memory to have an economic cost. Therefore, Convex enables a **memory market** though which memory allocations may be traded. This has the following features:

* An automatic market maker enabling accounts to buy and sell memory at any time, placing an effective price on memory
* A total cap on available memory set at a level that constrains the total state size to an acceptable level
* Ongoing governance to regulate changes in the total cap, which can be adjusted to allow for additional state growth as technology improves average Peer resources, without risking a loss of decentralisation.

The overall cryptoeconomic system of memory accounting and memory markets offers a number of important benefits to the Convex ecosystem:

* A guaranteed cap on state growth, that can safeguard against the growth of storage requirements driving centralisation
* A general incentive for all participants to minimise and manage memory usage. This incentive increases as total state size grows towards the cap.
* A specific incentive for coders to write memory-efficient code, and provide the ability for unused data to be deleted, if they want their Actors to be considered high quality and trustworthy.
* A partial disincentive to hoard memory allocations (since expected future cap additions may devalue large memory holdings).
* When space becomes scarce, there is an incentive for less economically viable applications to wind up operations and sell their memory allocation.

#### Runtime environment

The CVM defines a small runtime system ("core") that provides CVM capabilities to CVM programs. These include:

* Standard language control structures (loops, conditionals, error handling etc.)
* Basic numerical functions (focused on 64-bit integer and IEEE 764 double precision floats)
* Functions to manipulate and manage immutable persistent data structures (vectors, lists, maps sets)
* Control of assets native to the Convex network, such as balances and stake
* Ability to interact with Actors (deploying Actors, calling Actor functions)
* Functionality useful for managing CVM state updates, e.g. transaction rollback
* Language constructs necessary to support Convex Lisp (see below)

The core system is designed so that these low level capabilities can be easily composed to create higher level capabilities, through composition of data and functions.

At the same time, the capabilities of the runtime system are constrained so that they cannot break the rules of CVM execution necessary for deterministic state updates. There is no external IO capability, no ability for non-deterministic behaviour, and no ability to affect CVM state in a way that breaks the security model. CVM code is therefore "sandboxed" from the perspective of the Convex system as a whole.

#### Transparent persistence

The Convex execution engine implements a form of transparent (sometimes also known as orthogonal persistence). In this model, the CVM state size may exceed the working memory capacity of a Peer, and necessary parts of the state tree are loaded in from persistent storage on demand.

This presents a significant conceptual benefit for the developer: there is no need to write any code to load or unload data from storage in normal CVM code. This imposes some additional implementation complexity for the CVM itself, but this is considered a worthwhile trade-off, especially since it simplifies the logic of other parts of the Convex Peer implementation (e.g. eliminates the need to explicitly handle the memory consumption growth of block orderings generated by the consensus algorithm over time). 

#### Convex Lisp

The CVM includes a small, dynamically typed, embedded Lisp suitable for general purpose programming within the CVM environment.

Lisp was chosen as the first language implementation in Convex for the following reasons:

* It can be constructed using a very small number of axiomatic primitives, which in turn are based on the Lambda Calculus. This provides a robust logical and mathematical foundation, suitable for the type of verifiable, deterministic computations that the CVM must support.
* Lisp has a very simple regular syntax, homoiconic nature of code and ability to implement powerful macros. We hope this provides the basis for innovative new languages and domain-specific languages (DSLs) on the CVM.
* Lisp compilers are small enough and practical enough to include as a capability within the CVM, avoiding the need for external compilers and tools to generate CVM code.
* It is comparatively simple to implement, reducing the risk of bugs in the CVM implementation (which may require a protocol update to correct).
* Lisp is well suited for interactive usage at a REPL prompt. This facilitates rapid prototyping and development of Actors in a way that we believe is a significant advantage for decentralised application builders looking to test and prototype new ideas.

Developers using the Convex system are not required to use Convex Lisp: It is perfectly possible to create alternative language front-ends that target the CVM.

Convex Lisp draws inspiration from Common Lisp, Racket and Clojure. It is designed as primarily a functional language, with fully immutable data structures, as it is our belief that functional programming forms a strong foundation for building robust, secure systems.

#### Environments

A novel feature of the Convex Account model is that each account receives it's own programmatic environment where variables, data structures and code can be dynamically defined and updated. Definitions held within different accounts cannot collide: they have isolated namespaces.

* For User Accounts, this behaves like a small programmable sandbox completely under the control of the user.
* For Actor Accounts, this can be used to store Actor code and state required for the operation of the Actor. The deployment of the Actor is in effect equivalent to creating the Actor Account and initialising the Actor's environment, with subsequent changes to the environment controlled by a set of exported functions that can be externally called.

We believe this is an useful model to encourage rapid development and innovation: for example, a developer can easily experiment with code in their own user account, then capture the same code in the definition of a deployable Actor for production usage.

#### Scheduled execution

The CVM includes a specialised data structure called the Schedule that references CVM code to be executed under a specific Account at a defined future timestamp.

The main purpose of the Schedule is to allow Actors to implement autonomous behaviour without the need to wait for an external transaction to trigger execution. This could be used, for example, to finalise a decentralised auction, to distribute the prize from a random lottery, to trade on a periodic basis, or to unlock assets that have been frozen for a specified period of time. 

The schedule is **unstoppable**, in the sense that once the consensus timestamp advances based a scheduled execution time, the associated code is automatically executed. This execution is guaranteed to happen before any other transactions in a block submitted on or after the same timestamp.

Scheduled executions currently cannot be cancelled, but this is not considered to be a serious limitation: Actors can simply implement code to ignore the event if it is no longer relevant.

#### Garbage collection

The CVM automatically garbage collects objects to which references are no longer maintained. The choice of including garbage collection in the CVM is motivated by the following factors:

* **Convenience** - developers need not be concerned with manual memory management. In general, this is a significant productivity win.
* **Performance** Given a focus on immutable data, garbage collection offers significant performance advantages because references can be shared internally within the CVM implementation, as opposed to relying on expensive "copy on write" approaches.
* **Security** - Mistakes in memory management are one of the most common types of defect, often resulting in significant security issues (e.g. "buffer overruns"). Such risks are generally unacceptable for smart contract code securing significant digital assets.

Short lived objects are garbage collected by the host runtime (the JVM). This will happen for most temporary objects created during the execution of CVM code. For those data objects that are persisted to long term storage (e.g. because they become part of the updated CVM state), the host runtime may garbage-collect the in-memory copy.

Peer operators may also choose to either garbage collect old persisted state from long term storage, or alternatively maintain old state for historical analysis. Peers are only required to maintain object information necessary to execute the consensus algorithm (belief structures plus the proportion of CVM state relating to Peer information and stakes). For more details, see the section on Convergent Immutable Storage.


### Convergent Immutable Storage

Convex makes use of a specialised storage system that complements the design of the Execution Engine.

#### Cells

Storage is constructed out of Cells. 

A Data Object may be represented as a single Cell, but for larger data structures a tree of Cells is necessary.


#### Encoding

All Cells have a unique Encoding.

The encoding is designed to provide the following properties:

* A bounded maximum encoding size for any Cell (currently 8191 bytes)
* Very fast serialisation and deserialisation, with minimal requirements for temporary object allocation.
* Uniqueness of encoding - there is a 1:1 mapping between object values and valid encodings. This means that Data Object equality can be determined by comparing hashes of encodings.
* Self describing format: given an valid Cell encoding, the Data Object can be reconstructed without additional context

#### Embedding

Small Data Objects are Embedded within another Cell (e.g. a Cell representing part of a larger data structure). In most cases, this avoids the need to construct and store separate cells for small primitive values.

Currently, most data objects with an encoding size of up to 140 bytes are embedded. 

#### Cell IDs as storage keys

The cryptographic hash of the Cell encoding is used an an identifier to refer to a Cell, and in particular as a key for storage system. 

This has the important property that it makes values in the storage system *immutable* - the data value cannot change for a given key. In turn this provides significant advantages for the implementation:

* No need to re-size values once written: the database can be accumulated in an "append-only" manner.
* No need for cache invalidation or synchronisation of replicas: values cannot change
* Rapid verification: if a hash exists in the store, and the data has already been validated, it must still be valid.

#### Convergence

Given the above design features, we are able to implement a system of immutable storage that is Convergent: Additional storage information may be merged into the store in a manner analogous to a CRDT.

It is a well-known result that taking the union of sets in a purely additive manner (a Grow-only Set) is a valid CRDT.

#### Status tagging

In additional to the raw data values, the storage system implements a system of status tagging, used to indicate the level to which a data value has been verified by the Peer.

The basic status levels are:

* **UNKNOWN** - The Peer has an identifier (Hash), but does not know yet if this is consistent with any encoded data
* **STORED** - The Peer has encoded data in storage which is validated to be a well-formed Cell (ignoring children), and consistent with the Hash.
* **PERSISTED** - The Peer has validated the structure of the Cell completely, including recursively validating all its children. At this point, we can rely on a Data Object represented by the Cell to be usable in CVM execution
* **ANNOUNCED** - The Peer has included the data in a publicly broadcast Belief

Some special status levels are also possible, including:

* **EMBEDDED** - A Data Object is able to be embedded within other Cells, and does *not* need to be individually stored.
* **INVALID** - A cell has been proven to be inconsistent with some validation rules. Such values cannot be used in the CVM, but caching the invalid status can be helpful to avoid the need to redo the validation.

This status tagging is compatible with being included in the storage CRDT, since:
* The status level can never go backwards: once verified, the result stands forever.
* Where there are two possible outcomes (valid or invalid, embedded or non-embedded) all Peers that perform correct validation must agree (i.e. it is effectively monotonic for any given data value)


#### Novelty detection

A key feature of the storage system is the ability to detect and apply special handling to novelty. Novelty is defined as a stored value that is moving up to a higher status level for the first time.

Novelty detection is important for the following reasons:

* When information needs to be shared on the network, only the incremental information needs to be transmitted. This is especially important for the consensus algorithm, for example: the transmission of a new Belief need only include the additions to the proposed Ordering, without communicating the complete Ordering (which may be very long, but is already likely to held by all other Peers)
* When validating data, it avoids the need to re-compute validation on parts of the data that have already been validated. This is particularly important when the data structures to be validated are large, but have only a few small changes in comparison with a previously validated data structure (e.g. the entire CVM State)

#### Garbage Collection

If we had infinite storage, we could just keep accumulating values in the database forever. However, practical concerns of storage limits will probably make this infeasible for most Peers.

Peers are only strictly required to maintain:

* Enough information regarding Beliefs to participate in the consensus algorithm (about one day of orderings and transactions?)
* The current State for the CVM

The storage system therefore allows garbage collection to be performed on a periodic basis, so that unused historical storage can be reclaimed. Garbage collection is done on a mark+copy basis, where currently used storage is copied to a new data file, and after which the old data file can be safely discarded. This could theoretically be performed concurrently with ongoing Peer operation in a future version.

This behaviour is of course configurable by Peer Operators - we expect some will want to maintain and index all historical data for analytical purposes.

### Cryptographic Primitives

Convex uses cryptographic primitives for the following functions:

* Digital Signature (Using Ed25519)
  * For every Transaction submitted
  * For every Block proposed by a peer for consensus
  * For every Belief shared by a peer on the gossip network
* Cryptographic Hashes (SHA3-256)
  * For every Cell which forms part of a Decentralised Data Object, a cryptographic hash of its byte encoding is computed for identity, indexing and verification purposes

<<<<<<< HEAD
As an engineering principle, Convex only uses trusted implementations of cryptographic algorithms in well tested libraries (currently Bouncy Castle, and the cryptographic routines available as standard in the JVM). We do not intend to "roll our own" with respect to crypto algorithms.
=======
As an engineering principle, Convex only used trusted implementations of cryptographic algorithms in well tested libraries (currently Bouncy Castle, and the cryptographic routines available as standard in the JVM). There is no need to "roll our own" with respect to proven crypto algorithms.
>>>>>>> 1971b45d

## Conclusion

Convex presents a new approach to programmable economic systems that provides a powerful combination of scalability, security and decentralisation, suitable for building applications for the Internet of Value.

At the same time, it maintains a certain degree of simplicity. We believe that simple, composable systems offer a more stable and secure foundation to build upon, and Convex therefore features:

* Functional programming on the CVM based on the lambda calculus
* Immutability for all data structures
* A surprisingly simple consensus algorithm based on CRDTs

It is our hope that the innovations in Convex and the engineering decisions made will provide a practical, high performance platform for a new generation of decentralised applications.<|MERGE_RESOLUTION|>--- conflicted
+++ resolved
@@ -2,11 +2,7 @@
 
 ## Overview
 
-<<<<<<< HEAD
-Decentralised networks offer the opportunity to provide a true peer-to-peer system for the value exchange involving digital assets and services - a vision that might well be called the "Internet Of Value". However, existing decentralised networks have notable weaknesses including poor performance, high energy consumption, long transactions confirmation times, vulnerability to "front-running" attacks and/or lack of truly decentralised security.
-=======
 Decentralised networks offer the opportunity to provide a true peer-to-peer system for the value exchange involving digital assets and services, protected at the protocol level by cryptographic keys that can be issued an managed on a self-sovereign basis - a vision that might well be called the "Internet Of Value". 
->>>>>>> 1971b45d
 
 However, existing decentralised networks have notable weaknesses including poor performance, high energy consumption, long transactions confirmation times, vulnerability to "front-running" attacks and/or lack of truly decentralised security.
 
@@ -29,11 +25,7 @@
 * Immutable records of document / data provenance
 * Publicly accessible databases and registries
 
-<<<<<<< HEAD
-Some highlights of the Convex design include:
-=======
 Some technical highlights of the Convex design include:
->>>>>>> 1971b45d
 
 * **Actors**: Programs that execute autonomously in the Convex environment with deterministic and verifiable behaviour, suitable for managing assets and enforcing Smart Contracts
 * **Convex Virtual Machine (CVM)** - a fully Turing complete programming and execution environment, with a novel combination of language features to facilitate writing decentralised applications. We manage to implement a working Lisp compiler "on-chain".
@@ -80,11 +72,7 @@
 
 ### Technical Challenges
 
-<<<<<<< HEAD
 However, Blockchain technologies suffer from a range of issues which have proved hard to resolve. On the technical side, Ethereum founder Vitalik Buterin noted the "Scalability Trilemma" which is that is extremely hard to achieve the combination of:
-=======
-However, Blockchain technologies suffer from a range of issues which proved hard to resolve. On the technical side, Ethereum founder Vitalik Buterin noted the "Scalability Trilemma" which is that is extremely hard to achieve the combination of:
->>>>>>> 1971b45d
 
 * **Scalability** - Ability to offer performance comparable to traditional payment systems such as VISA
 * **Security** - Resistance to attacks on assets and information integrity (such as double spending of digital currency)
@@ -93,11 +81,7 @@
 Other technical challenges became apparent over time. Some notable issues:
 
 * **Energy wastage** - The use of "Proof of Work" consensus algorithms has resulted in vast and wasteful energy consumption. This is particularly apparent in the Bitcoin and Ethereum 1.0 networks, which rely on vast amounts of computing power dedicated to hashing.
-<<<<<<< HEAD
 * **Unbounded state growth** has been noted in many contexts - on-chain state must in a blockchain in many cases be preserved indefinitely, but the economic costs of this often do not fall on those responsible for creating new state - leading to an instance of "the tragedy of the commons". Over time, this may make it impossible for normal machines to run a node, effectively halting decentralisation.
-=======
-* **Unbounded state growth** has been noted in many contexts - on-chain state must in a blockchain must in many cases be preserved indefinitely, but the economic costs of this often do not fall on those responsible for creating new state - leading to an instance of "the tragedy of the commons". Over time, this may make it impossible for normal machines to run a node, effectively halting decentralisation.
->>>>>>> 1971b45d
 * **Front-Running** is a particularly important problem in decentralised finance, where it is possible to steal value from others by quickly inserting a transaction before that of another user, and is exacerbated by the problem of long block times
 * **Cross chain integration** presents a particular problem where different decentralised platforms provide different specialised capabilities, but need to be integrated to form a combined solution. The problems of maintaining consensus, security, reliability etc. are magnified in such situations.
 * **Latency** - The time taken for most blockchains to reach final consensus is too long to offer a positive user experience. This inability to provide quick confirmation and feedback is a significant barrier to mainstream user adoption of decentralised applications.
@@ -136,11 +120,7 @@
 Convex implements a full virtual machine for smart contracts, the **Convex Virtual Machine (CVM)**. The CVM is designed to facilitate digital economic transactions, and offers some additional innovations to facilitate the development of decentralised applications:
 
 * **Decentralised Data Objects** (DOs) - A system of data structures enabling efficient and secure replication of data across the Convex network, and supporting the implementation of the CVM. 
-<<<<<<< HEAD
 * **Convex Lisp** - A powerful language where CVM code is itself expressed as Decentralised Data Objects. The compiler itself executes on-chain - giving developers and Actors the power to construct, compile and deploy new actors on-chain without external tools. This enables systems of on-chain MetaActors - actors who can autonomously create and manage other actors.
-=======
-* **Convex Lisp** â€“ A powerful language where CVM code is itself expressed as Decentralised Data Objects. The compiler itself executes on-chain â€“ giving developers and Actors the power to construct, compile and deploy new actors on-chain without external tools. This enables systems of on-chain MetaActors â€“ actors which can autonomously create and manage other actors.
->>>>>>> 1971b45d
 * **Scheduled Execution** - The protocol allows for deterministic execution of Actor code at any future point in time. This allows for more advanced, time-based processes to be implemented on chain (without such a feature, smart contracts would need external systems and events to trigger execution at specific times, such as the Ethereum Alarm Clock )
 * **Execution Worlds** - Each account on the network (external user or Actor) is granted a secure, scriptable code execution environment with its own database. This enables highly interactive use of the CVM by advanced users.
 
@@ -703,12 +683,7 @@
 * Cryptographic Hashes (SHA3-256)
   * For every Cell which forms part of a Decentralised Data Object, a cryptographic hash of its byte encoding is computed for identity, indexing and verification purposes
 
-<<<<<<< HEAD
 As an engineering principle, Convex only uses trusted implementations of cryptographic algorithms in well tested libraries (currently Bouncy Castle, and the cryptographic routines available as standard in the JVM). We do not intend to "roll our own" with respect to crypto algorithms.
-=======
-As an engineering principle, Convex only used trusted implementations of cryptographic algorithms in well tested libraries (currently Bouncy Castle, and the cryptographic routines available as standard in the JVM). There is no need to "roll our own" with respect to proven crypto algorithms.
->>>>>>> 1971b45d
-
 ## Conclusion
 
 Convex presents a new approach to programmable economic systems that provides a powerful combination of scalability, security and decentralisation, suitable for building applications for the Internet of Value.
